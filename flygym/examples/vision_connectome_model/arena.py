from flygym.arena import BaseArena
from flygym.arena.tethered import Tethered
from flygym import Fly
import numpy as np
<<<<<<< HEAD
from typing import Tuple, Optional
=======
from typing import Callable
>>>>>>> d9d404cc


class MovingFlyArena(BaseArena):
    """Flat terrain with a hovering moving fly.

    Attributes
    ----------
    arena : mjcf.RootElement
        The arena object that the terrain is built on.
    fly_pos : Tuple[float,float,float]
        The position of the floating fly in the arena.

    Parameters
    ----------
    size : Tuple[int, int]
        The size of the terrain in (x, y) dimensions.
    friction : Tuple[float, float, float]
        Sliding, torsional, and rolling friction coefficients, by default
        (1, 0.005, 0.0001)
    obj_radius : float
        Radius of the spherical floating fly in mm.
    init_fly_pos : Tuple[float,float]
        Initial position of the fly, by default (5, 0).
    move_speed : float
        Speed of the moving fly. By default 10.
    move_direction : str
        Which way the fly moves toward first. Can be "left", "right", or
        "random". By default "right".
    lateral_magnitude : float
        Magnitude of the lateral movement of the fly as a multiplier of
        forward velocity. For example, when ``lateral_magnitude`` is 1, the
        fly moves at a heading (1, 1) when its movement is the most
        lateral. By default 2.
    """

    def __init__(
        self,
        terrain: str = "flat",
        x_range: Optional[Tuple[float, float]] = (-10, 25),
        y_range: Optional[Tuple[float, float]] = (-20, 20),
        block_size: Optional[float] = 1.3,
        height_range: Optional[Tuple[float, float]] = (0.2, 0.2),
        rand_seed: int = 0,
        ground_alpha: float = 1,
        friction=(1, 0.005, 0.0001),
        leading_fly_height=1,
        init_fly_pos=(5, 0),
        move_speed=6,
        move_direction="right",
        lateral_magnitude=2,
    ):
        super().__init__()
<<<<<<< HEAD
        self.terrain = terrain
        self.init_fly_pos = (*init_fly_pos, obj_radius)
=======
        self.init_fly_pos = (*init_fly_pos, leading_fly_height)
>>>>>>> d9d404cc
        self.fly_pos = np.array(self.init_fly_pos, dtype="float32")
        self.friction = friction
        self.move_speed = move_speed
        self.curr_time = 0
        self.move_direction = move_direction
        self.lateral_magnitude = lateral_magnitude
        if move_direction == "left":
            self.y_mult = 1
        elif move_direction == "right":
            self.y_mult = -1
        elif move_direction == "random":
            self.y_mult = np.random.choice([-1, 1])
        else:
            raise ValueError("Invalid move_direction")

        # Add ground
        if terrain == "flat":
            ground_size = [300, 300, 1]
            chequered = self.root_element.asset.add(
                "texture",
                type="2d",
                builtin="checker",
                width=300,
                height=300,
                rgb1=(0.4, 0.4, 0.4),
                rgb2=(0.5, 0.5, 0.5),
            )
            grid = self.root_element.asset.add(
                "material",
                name="grid",
                texture=chequered,
                texrepeat=(60, 60),
                reflectance=0.1,
            )
            self.root_element.worldbody.add(
                "geom",
                type="plane",
                name="ground",
                material=grid,
                size=ground_size,
                friction=friction,
            )
        elif terrain == "blocks":
            self.x_range = x_range
            self.y_range = y_range
            self.block_size = block_size
            self.height_range = height_range
            rand_state = np.random.RandomState(rand_seed)

            x_centers = np.arange(x_range[0] + block_size / 2, x_range[1], block_size)
            y_centers = np.arange(y_range[0] + block_size / 2, y_range[1], block_size)
            for i, x_pos in enumerate(x_centers):
                for j, y_pos in enumerate(y_centers):
                    is_i_odd = i % 2 == 1
                    is_j_odd = j % 2 == 1

                    if is_i_odd != is_j_odd:
                        height = 0.1
                    else:
                        height = 0.1 + rand_state.uniform(*height_range)

                    self.root_element.worldbody.add(
                        "geom",
                        type="box",
                        size=(
                            block_size / 2 + 0.1 * block_size / 2,
                            block_size / 2 + 0.1 * block_size / 2,
                            height / 2 + block_size / 2,
                        ),
                        pos=(
                            x_pos,
                            y_pos,
                            height / 2 - block_size / 2,
                        ),
                        rgba=(0.3, 0.3, 0.3, ground_alpha),
                        friction=friction,
                    )

            self.root_element.worldbody.add("body", name="base_plane")
        else:
            raise ValueError(f"Invalid terrain '{terrain}'")

        # Add fly
        self._prev_pos = complex(*self.init_fly_pos[:2])

        fly = Fly().model
        fly.model = "Animat_2"

        for light in fly.find_all(namespace="light"):
            light.remove()

        spawn_site = self.root_element.worldbody.add(
            "site",
            pos=self.fly_pos,
            euler=(0, 0, 0),
        )
        self.freejoint = spawn_site.attach(fly).add("freejoint")

        # Add camera
        self.birdeye_cam = self.root_element.worldbody.add(
            "camera",
            name="birdeye_cam",
            mode="fixed",
            pos=(15, 0, 35),
            euler=(0, 0, 0),
            fovy=45,
        )
        self.birdeye_cam_zoom = self.root_element.worldbody.add(
            "camera",
            name="birdeye_cam_zoom",
            mode="fixed",
            pos=(15, 0, 20),
            euler=(0, 0, 0),
            fovy=45,
        )

    def get_spawn_position(self, rel_pos, rel_angle):
        return rel_pos, rel_angle

    def step(self, dt, physics):
        heading_vec = np.array(
            [1, self.lateral_magnitude * np.cos(self.curr_time * 3) * self.y_mult]
        )
        heading_vec /= np.linalg.norm(heading_vec)
        self.fly_pos[:2] += self.move_speed * heading_vec * dt

        curr_pos = complex(*self.fly_pos[:2])
        q = np.exp(1j * np.angle(curr_pos - self._prev_pos) / 2)
        qpos = (*self.fly_pos, q.real, 0, 0, q.imag)
        physics.bind(self.freejoint).qpos = qpos
        self._prev_pos = curr_pos

        self.curr_time += dt

    def reset(self, physics):
        self._prev_pos = complex(*self.init_fly_pos[:2])

        if self.move_direction == "random":
            self.y_mult = np.random.choice([-1, 1])
        self.curr_time = 0
        self.fly_pos = np.array(self.init_fly_pos, dtype="float32")
        physics.bind(self.object_body).mocap_pos = self.fly_pos


def get_azimuth_func(start_angle=-180, end_angle=180, duration=1, start_time=0):
    """Returns a function that takes time as input and returns the azimuth angle of a
    moving object.

    Parameters
    ----------
    start_angle : float
        Starting azimuth angle of the moving object.
    end_angle : float
        Ending azimuth angle of the moving object.
    duration : float
        Duration of the movement.
    start_time : float
        Start time of the movement.
    """

    def func(t):
        t = t - start_time
        if t < 0:
            return start_angle
        elif t > duration:
            return end_angle
        else:
            return start_angle + (end_angle - start_angle) * t / duration

    return func


class MovingBarArena(Tethered):
    def __init__(
        self,
        azimuth_func: Callable[[float], float],
        visual_angle=(10, 60),
        distance=12,
        rgba=(0, 0, 0, 1),
        **kwargs,
    ):
        """Flat terrain with a moving cylinder to simulate a moving bar on a
        circular screen.

        Parameters
        ----------
        azimuth_func : Callable[[float], float]
            Function that takes time as input and returns the azimuth angle of the
            cylinder.
        visual_angle : Tuple[float, float]
            Width and height of the cylinder in degrees.
        distance : float
            Distance from the center of the arena to the center of the cylinders.
        rgba : Tuple[float, float, float, float]
            Color of the cylinder.
        kwargs : dict
            Additional arguments to passed to the superclass.
        """
        super().__init__(**kwargs)

        self.azimuth_func = azimuth_func
        self.distance = distance
        self.curr_time = 0

        cylinder_material = self.root_element.asset.add(
            "material", name="cylinder", reflectance=0.1
        )

        radius = 2 * distance * np.tan(np.deg2rad(visual_angle[0] / 2))
        half_height = distance * np.tan(np.deg2rad(visual_angle[1] / 2))

        self.cylinder = self.root_element.worldbody.add(
            "body",
            name="cylinder",
            mocap=True,
            pos=self.get_pos(0),
        )

        self.cylinder.add(
            "geom",
            type="cylinder",
            size=(radius, half_height),
            rgba=rgba,
            material=cylinder_material,
        )

        self.birdeye_cam = self.root_element.worldbody.add(
            "camera",
            name="birdeye_cam",
            mode="fixed",
            pos=(0, 0, 25),
            euler=(0, 0, 0),
            fovy=45,
        )

    def reset(self, physics):
        """Resets the position of the cylinder."""
        self.curr_time = 0
        physics.bind(self.cylinder).mocap_pos = self.get_pos(0)

    def get_pos(self, t):
        """Returns the position of the cylinder at time t."""
        angle = np.deg2rad(self.azimuth_func(t))
        x = self.distance * np.cos(angle)
        y = self.distance * np.sin(angle)
        return x, y, 0

    def step(self, dt, physics):
        """Updates the position of the cylinder."""
        self.curr_time += dt
        physics.bind(self.cylinder).mocap_pos = self.get_pos(self.curr_time)<|MERGE_RESOLUTION|>--- conflicted
+++ resolved
@@ -2,11 +2,7 @@
 from flygym.arena.tethered import Tethered
 from flygym import Fly
 import numpy as np
-<<<<<<< HEAD
-from typing import Tuple, Optional
-=======
-from typing import Callable
->>>>>>> d9d404cc
+from typing import Tuple, Optional, Callable
 
 
 class MovingFlyArena(BaseArena):
@@ -44,7 +40,7 @@
 
     def __init__(
         self,
-        terrain: str = "flat",
+        terrain_type: str = "flat",
         x_range: Optional[Tuple[float, float]] = (-10, 25),
         y_range: Optional[Tuple[float, float]] = (-20, 20),
         block_size: Optional[float] = 1.3,
@@ -59,12 +55,7 @@
         lateral_magnitude=2,
     ):
         super().__init__()
-<<<<<<< HEAD
-        self.terrain = terrain
-        self.init_fly_pos = (*init_fly_pos, obj_radius)
-=======
         self.init_fly_pos = (*init_fly_pos, leading_fly_height)
->>>>>>> d9d404cc
         self.fly_pos = np.array(self.init_fly_pos, dtype="float32")
         self.friction = friction
         self.move_speed = move_speed
@@ -81,7 +72,7 @@
             raise ValueError("Invalid move_direction")
 
         # Add ground
-        if terrain == "flat":
+        if terrain_type == "flat":
             ground_size = [300, 300, 1]
             chequered = self.root_element.asset.add(
                 "texture",
@@ -107,7 +98,7 @@
                 size=ground_size,
                 friction=friction,
             )
-        elif terrain == "blocks":
+        elif terrain_type == "blocks":
             self.x_range = x_range
             self.y_range = y_range
             self.block_size = block_size
@@ -145,7 +136,7 @@
 
             self.root_element.worldbody.add("body", name="base_plane")
         else:
-            raise ValueError(f"Invalid terrain '{terrain}'")
+            raise ValueError(f"Invalid terrain '{terrain_type}'")
 
         # Add fly
         self._prev_pos = complex(*self.init_fly_pos[:2])
@@ -246,18 +237,19 @@
         rgba=(0, 0, 0, 1),
         **kwargs,
     ):
-        """Flat terrain with a moving cylinder to simulate a moving bar on a
-        circular screen.
+        """Flat or blocks terrain with a moving cylinder to simulate a
+        moving bar on a circular screen.
 
         Parameters
         ----------
         azimuth_func : Callable[[float], float]
-            Function that takes time as input and returns the azimuth angle of the
-            cylinder.
+            Function that takes time as input and returns the azimuth angle
+            of the cylinder.
         visual_angle : Tuple[float, float]
             Width and height of the cylinder in degrees.
         distance : float
-            Distance from the center of the arena to the center of the cylinders.
+            Distance from the center of the arena to the center of the
+            cylinders.
         rgba : Tuple[float, float, float, float]
             Color of the cylinder.
         kwargs : dict
