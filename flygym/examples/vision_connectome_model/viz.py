import numpy as np
import cv2
import matplotlib.pyplot as plt
import matplotlib.style
from tqdm import trange
from sys import stderr
from typing import Tuple, List, Dict
from pathlib import Path
from matplotlib.colors import Normalize
from matplotlib.cm import ScalarMappable
from matplotlib.colors import LinearSegmentedColormap
from matplotlib.animation import FuncAnimation
from matplotlib.patches import Rectangle

from flygym.vision import Retina
from flygym.examples.vision_connectome_model import RetinaMapper


matplotlib.style.use("fast")
plt.rcParams["font.family"] = "Arial"


def visualize_vision(
    video_path: Path,
    retina: Retina,
    retina_mapper: RetinaMapper,
<<<<<<< HEAD
    # rendered_image_hist: List[np.ndarray],
    # vision_observation_hist: List[np.ndarray],
    # nn_activities_hist: List[np.ndarray],
    viz_data_all: Tuple[Dict[str, np.ndarray]],
=======
    rendered_image_hist: List[np.ndarray],
    vision_observation_hist: List[np.ndarray],
    nn_activities_hist: List[np.ndarray],
    focus_masks_hist: List[np.ndarray],
>>>>>>> 97cb68c4
    fps: int,
    figsize: Tuple[float, float] = (12, 9),
    dpi: int = 300,
    cell_activity_range: Tuple[float, float] = (-3, 3),
    cell_activity_cmap: LinearSegmentedColormap = matplotlib.colormaps["seismic"],
    focused_cell:str = "T3",
) -> FuncAnimation:
    viz_mosaic_pattern = """
    ((([[[+++++]]])))
    ((([[[+++++]]])))
    ((([[[+++++]]])))
    abcdefgh.ABCDEFGH
    ijklmnop.IJKLMNOP
    qrstuvwx.QRSTUVWX
    yz012345.YZ!@#$%^
    67.......&*...///
    """
    cell_panels = {
        "left_cells": "abcdefghijklmnopqrstuvwxyz01234567",
        "right_cells": "ABCDEFGHIJKLMNOPQRSTUVWXYZ!@#$%^&*",
        "left_input": "(",
        "right_input": ")",
        "birdeye_view": "+",
        "legend": "/",
        "cellfocus_left_input":"[",
        "cellfocus_right_input":"]"
    }
    cell_order_str = """
    T1    T2    T2a   T3    T4a   T4b   T4c   T4d
    T5a   T5b   T5c   T5d   Tm1   Tm2   Tm3   Tm4
    Tm5Y  Tm5a  Tm5b  Tm5c  Tm9   Tm16  Tm20  Tm28
    Tm30  TmY3  TmY4  TmY5a TmY9  TmY10 TmY13 TmY14
    TmY15 TmY18
    """
    cell_order = cell_order_str.split()

    if type(video_path) is str:
        video_path = Path(video_path)
    fig = plt.figure(figsize=figsize)
    fig.subplots_adjust(
        hspace=0.05, wspace=0.05, left=0.05, right=0.95, top=0.95, bottom=0.05
    )
    axd = fig.subplot_mosaic(viz_mosaic_pattern)

    # Cached references to plot elements
    plot_elements = {}

    # Function to initialize figure layout
    def init():
        # Turn off all borders
        for ax in axd.values():
            ax.axis("off")

        # Draw legend
        ax_key = cell_panels["legend"]
        ax = axd[ax_key]
        cell_activity_norm = Normalize(*cell_activity_range)
        cell_activity_scalar_mappable = ScalarMappable(
            cmap=cell_activity_cmap, norm=cell_activity_norm
        )
        cell_activity_scalar_mappable.set_array([])
        cbar = plt.colorbar(
            cell_activity_scalar_mappable,
            ax=ax,
            orientation="horizontal",
            shrink=0.8,
            aspect=20,
        )
        cbar.set_ticks(cell_activity_range)
        cbar.set_ticklabels(["hyperpolarization", "depolarization"])

        # Arena birdeye view
        ax_key = cell_panels["birdeye_view"]
        ax = axd[ax_key]
        plot_elements[ax_key] = ax.imshow(
            np.zeros_like(viz_data_all[0]["rendered_image"])
        )

        for side in ("left", "right"):
            # Retina input
            ax_key = cell_panels[f"{side}_input"]
            ax = axd[ax_key]
            plot_elements[ax_key] = ax.imshow(
                np.zeros((retina.nrows, retina.ncols), dtype=np.uint8),
                vmin=0,
                vmax=255,
                cmap="gray",
            )
            ax.set_title(f"{side.title()} eye input")
            # setup the focused view
            ax_focus = cell_panels[f"cellfocus_{side}_input"]
            ax = axd[ax_focus]
            plot_elements[ax_focus] = ax.imshow(
                np.zeros((retina.nrows, retina.ncols)),
                vmin=0.0,
                vmax=1.0,
                cmap="gray",
                )
            ax.set_title(f"{side.title()} {focused_cell} neuron mask")

            # Cell activities
            for ax_key, cell_type in zip(cell_panels[f"{side}_cells"], cell_order):
                ax = axd[ax_key]
                plot_elements[ax_key] = ax.imshow(
                    np.zeros((retina.nrows, retina.ncols)),
                    vmin=cell_activity_range[0],
                    vmax=cell_activity_range[1],
                    cmap=cell_activity_cmap,
                )
                if cell_type == focused_cell:
                    # bold and underline the title of the focused cell
                    ax.set_title(cell_type, fontweight="bold", fontsize=15)
                    # draw a rectangle around the cell
                    #ax.add_patch(Rectangle((-2, -2), retina.ncols+4, retina.nrows+15, edgecolor="lightgreen", facecolor="none", linewidth=4))
                else:
                    ax.set_title(cell_type)

        return list(plot_elements.values())

    def update(frame_id):
        # Arena birdeye view
        ax_key = cell_panels["birdeye_view"]
        viz_data = viz_data_all[frame_id]
        plot_elements[ax_key].set_data(viz_data["rendered_image"])

        for i_side, side in enumerate(["left", "right"]):
            # Retina input
            visual_input_raw = viz_data["vision_observation"][i_side]
            visual_input_human_readable = retina.hex_pxls_to_human_readable(
                visual_input_raw, color_8bit=True
            ).max(axis=-1)
            ax_key = cell_panels[f"{side}_input"]
            plot_elements[ax_key].set_data(visual_input_human_readable)
            # Cell activities
            for ax_key, cell_type in zip(cell_panels[f"{side}_cells"], cell_order):
                cell_response = viz_data["nn_activities"][cell_type][i_side, :]
                cell_response = retina_mapper.flyvis_to_flygym(cell_response)
                cell_response_human_readable = retina.hex_pxls_to_human_readable(
                    cell_response, color_8bit=False
                )
                plot_elements[ax_key].set_data(cell_response_human_readable)

                # Focus cell
                if cell_type == focused_cell:
                    focus_processed_input_raw = focus_masks_hist[frame_id][i_side, :]
                    focus_processed_input_raw = retina_mapper.flyvis_to_flygym(focus_processed_input_raw)
                    focus_processed_input_human_readable = retina.hex_pxls_to_human_readable(
                        focus_processed_input_raw, color_8bit=True
                    )
                    ax_focus = cell_panels[f"cellfocus_{side}_input"]
                    plot_elements[ax_focus].set_data(focus_processed_input_human_readable)            

        return list(plot_elements.values())

    animation = FuncAnimation(
        fig,
        update,
        frames=trange(len(viz_data_all), file=stderr),
        init_func=init,
        blit=False,
    )

    video_path.parent.mkdir(exist_ok=True, parents=True)
    animation.save(video_path, writer="ffmpeg", fps=fps, dpi=dpi)


def save_single_eye_video(
    vision_observation_hist: List[np.ndarray],
    retina: Retina,
    fps: int,
    output_path: Path,
    side: str = "right",
):
    i_side = {"left": 0, "right": 1}[side]
    frames = []
    for vis_obs in vision_observation_hist:
        img = retina.hex_pxls_to_human_readable(
            vis_obs[i_side], color_8bit=True  # right
        ).max(axis=-1)
        frames.append(img)

    # Determine the width and height from the first frame
    height, width = frames[0].shape

    # Define the codec and create VideoWriter object
    fourcc = cv2.VideoWriter_fourcc(*"mp4v")  # 'mp4v' (or 'avc1') for MP4
    out = cv2.VideoWriter(str(output_path), fourcc, fps, (width, height))

    for frame in frames:
        # Assuming the frames are in BGR color format
        out.write(np.repeat(frame[:, :, None], 3, axis=2))  # Write out frame to video

    out.release()  # Release the VideoWriter


def plot_fly_following_trajectories(
    trajectories_all, radius, leading_fly_speeds, output_path, dt=1e-4
):
    num_steps = np.max([x.shape[0] for x in trajectories_all[("flat", True)]])
    fig, axs = plt.subplots(2, 2, figsize=(6, 6), tight_layout=True)
    for i, stabilization_on in enumerate([False, True]):
        for j, terrain_type in enumerate(["flat", "blocks"]):
            ax = axs[i, j]
            trajectories = trajectories_all[(terrain_type, stabilization_on)]

            # Draw leading fly
            angular_vel = leading_fly_speeds[terrain_type] / radius
            t_grid = np.arange(num_steps) * dt
            xs = radius * np.sin(angular_vel * t_grid)
            ys = radius * np.cos(angular_vel * t_grid)
            ax.plot(xs, ys, lw=2, color="black", ls="-", label="Leading fly")

            # Draw following flies
            for traj in trajectories:
                ax.plot(traj[:, 0], traj[:, 1], lw=1)

            # Other plot elements
            if stabilization_on:
                stabilization_str = "Head stabilization"
            else:
                stabilization_str = "No head stabilization"
            ax.set_title(f"{terrain_type.title()} terrain\n{stabilization_str}")
            ax.set_aspect("equal")
            ax.set_xlabel("x (mm)")
            ax.set_ylabel("y (mm)")
            ax.set_xlim(-12.5, 17.5)
            ax.set_ylim(-15, 15)
            if i == 0 and j == 1:
                ax.legend(frameon=False, bbox_to_anchor=(1.04, 1), loc="upper left")

    fig.savefig(output_path)<|MERGE_RESOLUTION|>--- conflicted
+++ resolved
@@ -24,17 +24,7 @@
     video_path: Path,
     retina: Retina,
     retina_mapper: RetinaMapper,
-<<<<<<< HEAD
-    # rendered_image_hist: List[np.ndarray],
-    # vision_observation_hist: List[np.ndarray],
-    # nn_activities_hist: List[np.ndarray],
     viz_data_all: Tuple[Dict[str, np.ndarray]],
-=======
-    rendered_image_hist: List[np.ndarray],
-    vision_observation_hist: List[np.ndarray],
-    nn_activities_hist: List[np.ndarray],
-    focus_masks_hist: List[np.ndarray],
->>>>>>> 97cb68c4
     fps: int,
     figsize: Tuple[float, float] = (12, 9),
     dpi: int = 300,
@@ -178,14 +168,14 @@
                 plot_elements[ax_key].set_data(cell_response_human_readable)
 
                 # Focus cell
-                if cell_type == focused_cell:
-                    focus_processed_input_raw = focus_masks_hist[frame_id][i_side, :]
-                    focus_processed_input_raw = retina_mapper.flyvis_to_flygym(focus_processed_input_raw)
-                    focus_processed_input_human_readable = retina.hex_pxls_to_human_readable(
-                        focus_processed_input_raw, color_8bit=True
-                    )
-                    ax_focus = cell_panels[f"cellfocus_{side}_input"]
-                    plot_elements[ax_focus].set_data(focus_processed_input_human_readable)            
+                # if cell_type == focused_cell:
+                #     focus_processed_input_raw = focus_masks_hist[frame_id][i_side, :]
+                #     focus_processed_input_raw = retina_mapper.flyvis_to_flygym(focus_processed_input_raw)
+                #     focus_processed_input_human_readable = retina.hex_pxls_to_human_readable(
+                #         focus_processed_input_raw, color_8bit=True
+                #     )
+                #     ax_focus = cell_panels[f"cellfocus_{side}_input"]
+                #     plot_elements[ax_focus].set_data(focus_processed_input_human_readable)            
 
         return list(plot_elements.values())
 
