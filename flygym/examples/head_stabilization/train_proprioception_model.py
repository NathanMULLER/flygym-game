--- conflicted
+++ resolved
@@ -19,41 +19,7 @@
 from flygym.examples.head_stabilization import WalkingDataset, ThreeLayerMLP
 
 
-<<<<<<< HEAD
-base_dir = sim_data_dir = Path("./outputs/head_stabilization/")
-=======
-# Setups
-base_dir = sim_data_dir = Path("./outputs/head_stabilization/")
-retrain_base = True
-retrain_feature_selection = True
-max_epochs = 3
-
-
-# Setup paths etc
-(base_dir / "logs").mkdir(exist_ok=True, parents=True)
-(base_dir / "models").mkdir(exist_ok=True, parents=True)
-(base_dir / "figs").mkdir(exist_ok=True, parents=True)
-
-
-# Torch setup
-pl.pytorch.seed_everything(0, workers=True)
-torch.set_float32_matmul_precision("medium")
-
-
-# Load datasets
-sim_data_pickles = {
-    gait: sim_data_dir / "random_exploration" / gait / "sim_data.pkl"
-    for gait in ["tripod", "tetrapod", "wave"]
-}
-datasets = {}
-joint_angle_scaler = None
-for gait, path in sim_data_pickles.items():
-    ds = WalkingDataset(path, joint_angle_scaler=joint_angle_scaler)
-    joint_angle_scaler = ds.joint_angle_scaler
-    datasets[gait] = ds
-with open(sim_data_dir / "models/joint_angle_scaler_params.pkl", "wb") as f:
-    pickle.dump({"mean": joint_angle_scaler.mean, "std": joint_angle_scaler.std}, f)
->>>>>>> d9d404cc
+base_dir = Path("./outputs/head_stabilization/")
 
 
 def subset_to_mask(dof_subset):
