import numpy as np
from tqdm import trange
from gymnasium import spaces
from gymnasium.utils.env_checker import check_env

from flygym.fly import Fly
from flygym.simulation import SingleFlySimulation
from flygym.preprogrammed import all_leg_dofs
from flygym.examples.common import PreprogrammedSteps
from flygym.examples.cpg_controller import CPGNetwork

from dm_control.rl.control import PhysicsError
import pickle

from flygym.arena import GappedTerrain


_tripod_phase_biases = np.pi * np.array(
    [
        [0, 1, 0, 1, 0, 1],
        [1, 0, 1, 0, 1, 0],
        [0, 1, 0, 1, 0, 1],
        [1, 0, 1, 0, 1, 0],
        [0, 1, 0, 1, 0, 1],
        [1, 0, 1, 0, 1, 0],
    ]
)
_tripod_coupling_weights = (_tripod_phase_biases > 0) * 10

_default_correction_vectors = {
    # "leg pos": (Coxa, Coxa_roll, Coxa_yaw, Femur, Femur_roll, Tibia, Tarsus1)
    # unit: radian
    "F": np.array([-0.03, 0, 0, -0.03, 0, 0.03, 0.03]),
    "M": np.array([-0.015, 0.001, 0.025, -0.02, 0, -0.02, 0.0]),
    "H": np.array([0, 0, 0, -0.02, 0, 0.01, -0.02]),
}

_default_correction_rates = {"retraction": (800, 700), "stumbling": (2200, 2100)}


class HybridTurningNMF(SingleFlySimulation):
    def __init__(
        self,
        fly: Fly,
        preprogrammed_steps=None,
        intrinsic_freqs=np.ones(6) * 12,
        intrinsic_amps=np.ones(6) * 1,
        phase_biases=_tripod_phase_biases,
        coupling_weights=_tripod_coupling_weights,
        convergence_coefs=np.ones(6) * 20,
        init_phases=None,
        init_magnitudes=None,
        stumble_segments=("Tibia", "Tarsus1", "Tarsus2"),
        stumbling_force_threshold=-1,
        correction_vectors=_default_correction_vectors,
        correction_rates=_default_correction_rates,
        amplitude_range=(-0.5, 1.5),
        draw_corrections=False,
        max_increment=80,
        retraction_perisistance=20,
        retraction_persistance_initiation_threshold=20,
        seed=0,
        **kwargs,
    ):
        # Check if we have the correct list of actuated joints
        if fly.actuated_joints != all_leg_dofs:
            raise ValueError(
                "``HybridTurningNMF`` requires a specific set of DoFs, namely "
                "``flygym.preprogrammed.all_leg_dofs``, to be actuated. A different "
                "set of DoFs was provided."
            )

        # Initialize core NMF simulation
        super().__init__(fly=fly, **kwargs)

        if preprogrammed_steps is None:
            preprogrammed_steps = PreprogrammedSteps()
        self.preprogrammed_steps = preprogrammed_steps
        self.intrinsic_freqs = intrinsic_freqs
        self.intrinsic_amps = intrinsic_amps
        self.phase_biases = phase_biases
        self.coupling_weights = coupling_weights
        self.convergence_coefs = convergence_coefs
        self.stumble_segments = stumble_segments
        self.stumbling_force_threshold = stumbling_force_threshold
        self.correction_vectors = correction_vectors
        self.correction_rates = correction_rates
        self.amplitude_range = amplitude_range
        self.draw_corrections = draw_corrections
        self.max_increment = max_increment
        self.retraction_perisistance = retraction_perisistance
        self.retraction_persistance_initiation_threshold = (
            retraction_persistance_initiation_threshold
        )
        self.retraction_perisitance_counter = np.zeros(6)
        self.right_leg_inversion = [1, -1, -1, 1, -1, 1, 1]

        # Define action and observation spaces
        self.action_space = spaces.Box(*amplitude_range, shape=(2,))

        # Initialize CPG network
        self.cpg_network = CPGNetwork(
            timestep=self.timestep,
            intrinsic_freqs=intrinsic_freqs,
            intrinsic_amps=intrinsic_amps,
            coupling_weights=coupling_weights,
            phase_biases=phase_biases,
            convergence_coefs=convergence_coefs,
            init_phases=init_phases,
            init_magnitudes=init_magnitudes,
            seed=seed,
        )

        # Initialize variables tracking the correction amount
        self.retraction_correction = np.zeros(6)
        self.stumbling_correction = np.zeros(6)

        # Find stumbling sensors
        self.stumbling_sensors = self._find_stumbling_sensor_indices()

    def _find_stumbling_sensor_indices(self):
        stumbling_sensors = {leg: [] for leg in self.preprogrammed_steps.legs}
        for i, sensor_name in enumerate(self.fly.contact_sensor_placements):
            leg = sensor_name.split("/")[1][:2]  # sensor_name: e.g. "Animat/LFTarsus1"
            segment = sensor_name.split("/")[1][2:]
            if segment in self.stumble_segments:
                stumbling_sensors[leg].append(i)
        stumbling_sensors = {k: np.array(v) for k, v in stumbling_sensors.items()}
        if any(
            v.size != len(self.stumble_segments) for v in stumbling_sensors.values()
        ):
            raise RuntimeError(
                "Contact detection must be enabled for all tibia, tarsus1, and tarsus2 "
                "segments for stumbling detection."
            )
        return stumbling_sensors

    def _retraction_rule_find_leg(self, obs):
        """Returns the index of the leg that needs to be retracted, or None
        if none applies."""
        end_effector_z_pos = obs["fly"][0][2] - obs["end_effectors"][:, 2]
        end_effector_z_pos_sorted_idx = np.argsort(end_effector_z_pos)
        end_effector_z_pos_sorted = end_effector_z_pos[end_effector_z_pos_sorted_idx]
        if end_effector_z_pos_sorted[-1] > end_effector_z_pos_sorted[-3] + 0.06:
            leg_to_correct_retraction = end_effector_z_pos_sorted_idx[-1]
            if (
                self.retraction_correction[leg_to_correct_retraction]
                > self.retraction_persistance_initiation_threshold
            ):
                self.retraction_perisitance_counter[leg_to_correct_retraction] = 1
        else:
            leg_to_correct_retraction = None
        return leg_to_correct_retraction

    def _update_persistance_counter(self):
        # increment every nonzero counter
        self.retraction_perisitance_counter[
            self.retraction_perisitance_counter > 0
        ] += 1
        # zero the increment when reaching the threshold
        self.retraction_perisitance_counter[
            self.retraction_perisitance_counter
            > self.retraction_persistance_initiation_threshold
        ] = 0

    def _stumbling_rule_check_condition(self, obs, leg):
        """Return True if the leg is stumbling, False otherwise."""
        # update stumbling correction amounts
        contact_forces = obs["contact_forces"][self.stumbling_sensors[leg], :]
        fly_orientation = obs["fly_orientation"]
        # force projection should be negative if against fly orientation
        force_proj = np.dot(contact_forces, fly_orientation)
        return (force_proj < self.stumbling_force_threshold).any()

    def _get_net_correction(self, retraction_correction, stumbling_correction):
        """Retraction correction has priority."""
        if retraction_correction > 0:
            return retraction_correction, True
        return stumbling_correction, False

    def _update_correction_amount(
        self, condition, curr_amount, correction_rates, viz_segment
    ):
        """Update correction amount and color code leg segment.

        Parameters
        ----------
        condition : bool
            Whether the correction condition is met.
        curr_amount : float
            Current correction amount.
        correction_rates : Tuple[float, float]
            Correction rates for increment and decrement.
        viz_segment : str
            Name of the segment to color code. If None, no color coding is
            done.

        Returns
        -------
        float
            Updated correction amount.
        """
        if condition:  # lift leg
            increment = correction_rates[0] * self.timestep
            new_amount = curr_amount + increment
            color = (1, 0, 0, 1)
        else:  # condition no longer met, lower leg
            decrement = correction_rates[1] * self.timestep
            new_amount = max(0, curr_amount - decrement)
            color = (0.5, 0.5, 0.5, 1)
        if viz_segment is not None:
            self.fly.change_segment_color(self.physics, viz_segment, color)
        return new_amount, condition

    def reset(self, seed=None, init_phases=None, init_magnitudes=None, **kwargs):
        obs, info = super().reset(seed=seed)
        self.cpg_network.random_state = np.random.RandomState(seed)
        self.cpg_network.intrinsic_amps = self.intrinsic_amps
        self.cpg_network.intrinsic_freqs = self.intrinsic_freqs
        self.cpg_network.reset(init_phases, init_magnitudes)
        self.retraction_correction = np.zeros(6)
        self.stumbling_correction = np.zeros(6)
        return obs, info

    def step(self, action):
        """Step the simulation forward one timestep.

        Parameters
        ----------
        action : np.ndarray
            Array of shape (2,) containing descending signal encoding
            turning.
        """
        # update CPG parameters
        amps = np.repeat(np.abs(action[:, np.newaxis]), 3, axis=1).ravel()
        freqs = self.intrinsic_freqs.copy()
        freqs[:3] *= 1 if action[0] > 0 else -1
        freqs[3:] *= 1 if action[1] > 0 else -1
        self.cpg_network.intrinsic_amps = amps
        self.cpg_network.intrinsic_freqs = freqs

        # get current observation
        obs = super().get_observation()

        # Retraction rule: is any leg stuck in a gap and needing to be retracted?
        leg_to_correct_retraction = self._retraction_rule_find_leg(obs)
        self._update_persistance_counter()
        persistent_retraction = self.retraction_perisitance_counter > 0

        self.cpg_network.step()

        joints_angles = []
        adhesion_onoff = []
        all_net_corrections = []
        for i, leg in enumerate(self.preprogrammed_steps.legs):
            # update retraction correction amounts
            retraction_correction, is_retracted = self._update_correction_amount(
                condition=(
                    (i == leg_to_correct_retraction) or persistent_retraction[i]
                ),  # lift leg
                curr_amount=self.retraction_correction[i],
                correction_rates=self.correction_rates["retraction"],
                viz_segment=f"{leg}Tibia" if self.draw_corrections else None,
            )
            self.retraction_correction[i] = retraction_correction

            # update stumbling correction amounts
            self.stumbling_correction[i], is_stumbling = self._update_correction_amount(
                condition=self._stumbling_rule_check_condition(obs, leg),
                curr_amount=self.stumbling_correction[i],
                correction_rates=self.correction_rates["stumbling"],
                viz_segment=f"{leg}Femur" if self.draw_corrections else None,
            )

            # get net correction amount
            net_correction, reset_stumbing = self._get_net_correction(
                self.retraction_correction[i], self.stumbling_correction[i]
            )
            if reset_stumbing:
                self.stumbling_correction[i] = 0.0

            net_correction = np.clip(net_correction, 0, self.max_increment)
            if leg[0] == "R":
                net_correction *= self.right_leg_inversion[i]

            # get target angles from CPGs and apply correction
            my_joints_angles = self.preprogrammed_steps.get_joint_angles(
                leg,
                self.cpg_network.curr_phases[i],
                self.cpg_network.curr_magnitudes[i],
            )
            my_joints_angles += net_correction * self.correction_vectors[leg[1]]
            joints_angles.append(my_joints_angles)

            all_net_corrections.append(net_correction)

            # get adhesion on/off signal
            my_adhesion_onoff = self.preprogrammed_steps.get_adhesion_onoff(
                leg, self.cpg_network.curr_phases[i]
            )

            # No adhesion in stumbling or retracted
            my_adhesion_onoff *= np.logical_not(is_stumbling or is_retracted)
            adhesion_onoff.append(my_adhesion_onoff)

        action = {
            "joints": np.array(np.concatenate(joints_angles)),
            "adhesion": np.array(adhesion_onoff).astype(int),
        }
        obs, reward, terminated, truncated, info = super().step(action)
<<<<<<< HEAD
        info["net_corrections"] = all_net_corrections
=======
        info.update(action)  # add lower-level action to info
>>>>>>> cc8c6d50
        return obs, reward, terminated, truncated, info


if __name__ == "__main__":
    from flygym import Fly, Camera

    run_time = 1.0
    timestep = 1e-4
    contact_sensor_placements = [
        f"{leg}{segment}"
        for leg in ["LF", "LM", "LH", "RF", "RM", "RH"]
        for segment in ["Tibia", "Tarsus1", "Tarsus2", "Tarsus3", "Tarsus4", "Tarsus5"]
    ]

    np.random.seed(0)

    fly = Fly(
        enable_adhesion=True,
        draw_adhesion=True,
        contact_sensor_placements=contact_sensor_placements,
    )

    cam = Camera(fly=fly, camera_id="Animat/camera_right", play_speed=0.1)
    sim = HybridTurningNMF(
        fly=fly,
        cameras=[cam],
        timestep=1e-4,
        seed=0,
        draw_corrections=True,
        arena=GappedTerrain(),
    )
    # check_env(sim)

    obs_list = []

    obs, info = sim.reset(0)
    print(f"Spawning fly at {obs['fly'][0]} mm")

<<<<<<< HEAD
=======
    obs, info = sim.reset(0)
>>>>>>> cc8c6d50
    for i in trange(int(run_time / sim.timestep)):
        curr_time = i * sim.timestep

        # To demonstrate left and right turns:
        if curr_time < run_time / 2:
            action = np.array([1.2, 0.4])
        else:
            action = np.array([0.4, 1.2])

        # To demonstrate that the result is identical with the hybrid controller without
        # turning:
        # action = np.array([1.0, 1.0])

        try:
            obs, reward, terminated, truncated, info = sim.step(action)
            obs_list.append(obs)
            sim.render()
        except PhysicsError:
            print("Simulation was interupted because of a physics error")
            break

    x_pos = obs_list[-1]["fly"][0][0]
    print(f"Final x position: {x_pos:.4f} mm")

    cam.save_video("./outputs/hybrid_turning.mp4", 0)<|MERGE_RESOLUTION|>--- conflicted
+++ resolved
@@ -308,11 +308,8 @@
             "adhesion": np.array(adhesion_onoff).astype(int),
         }
         obs, reward, terminated, truncated, info = super().step(action)
-<<<<<<< HEAD
         info["net_corrections"] = all_net_corrections
-=======
         info.update(action)  # add lower-level action to info
->>>>>>> cc8c6d50
         return obs, reward, terminated, truncated, info
 
 
@@ -351,10 +348,6 @@
     obs, info = sim.reset(0)
     print(f"Spawning fly at {obs['fly'][0]} mm")
 
-<<<<<<< HEAD
-=======
-    obs, info = sim.reset(0)
->>>>>>> cc8c6d50
     for i in trange(int(run_time / sim.timestep)):
         curr_time = i * sim.timestep
 
