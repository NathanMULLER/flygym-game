--- conflicted
+++ resolved
@@ -697,20 +697,6 @@
     </body>
     <light name="light_animat_top" class="nmf" mode="trackcom" directional="true" castshadow="false" active="true" pos="0 0 80" dir="0 0 -1" attenuation="0.5 0 0" cutoff="100.0" exponent="1.0" ambient="0.20000000000000001 0.20000000000000001 0.20000000000000001" diffuse="0.69999999999999996 0.69999999999999996 0.69999999999999996" specular="0.29999999999999999 0.29999999999999999 0.29999999999999999"/>
     <light name="light_animat_bottom" class="nmf" mode="trackcom" directional="true" castshadow="false" active="true" pos="0 0 -80" dir="0 0 1" attenuation="0.5 0 0" cutoff="100.0" exponent="1.0" ambient="0.20000000000000001 0.20000000000000001 0.20000000000000001" diffuse="0.69999999999999996 0.69999999999999996 0.69999999999999996" specular="0.29999999999999999 0.29999999999999999 0.29999999999999999"/>
-<<<<<<< HEAD
-    <camera name="camera_back" class="nmf" mode="track" ipd="0.068" pos="-8 0 0" euler="1.57 -1.57 0"/>
-    <camera name="camera_front" class="nmf" mode="track" ipd="0.068" pos="8 0 1" euler="1.57 1.57 0"/>
-    <camera name="camera_front_zoomin" class="nmf" mode="track" ipd="0.068" pos="8 0 1" euler="1.57 1.57 0" fovy="15"/>
-    <camera name="camera_left" class="nmf" mode="track"  ipd="0.068" pos="0 8 0" euler="-1.57 0 3.14"/>
-    <camera name="camera_right" class="nmf" mode="track" ipd="0.068" pos="0 -8 0" euler="1.57 0 0"/>
-    <camera name="camera_top" class="nmf" mode="track"  ipd="0.068" pos="0 0 8" euler="0 0 0"/>
-    <camera name="camera_bottom" class="nmf" mode="track" ipd="0.068" pos="0 0 -8" euler="0 3.14 0"/>
-    <camera name="camera_left_top" class="nmf" mode="track" ipd="0.068" pos="0 6 2" euler="-1.25 0 3.14"/>
-    <camera name="camera_right_front" class="nmf" mode="track"  ipd="0.068" pos="5 -8 0" euler="1.57 0.5 0"/>
-    <camera name="camera_left_top_zoomout" class="nmf" mode="track" ipd="0.068" pos="0 24 8" euler="-1.3 0 3.14"/>
-    <camera name="camera_top_zoomout" class="nmf" mode="track"  ipd="0.068" pos="0 0 80" euler="0 0 0"/>
-    <camera name="camera_head_zoomin" class="nmf" mode="track" ipd="0.068" pos="3 3 1" euler="-1.57 0.72 3.14" fovy="30"/>
-=======
     <camera name="camera_back" class="nmf" mode="track" ipd="0.068" pos="-6 0 2" euler="0 -1.3 -1.57"/>
     <camera name="camera_front" class="nmf" mode="track" ipd="0.068" pos="6 0 2" euler="0 1.3 1.57"/>
     <camera name="camera_left" class="nmf" mode="track"  ipd="0.068" pos="0 8 2" euler="-1.36 0 3.05"/>
@@ -719,7 +705,9 @@
     <camera name="camera_bottom" class="nmf" mode="track" ipd="0.068" pos="0 0 -8" euler="0 3.14 0"/>
     <camera name="camera_right_front" class="nmf" mode="track"  ipd="0.068" pos="5 -8 2" euler="1.32 0.5 0.2"/>
     <camera name="camera_left_top_zoomout" class="nmf" mode="track" ipd="0.068" pos="0 8 20" euler="-0.4 0 3.14"/>
->>>>>>> 4fceec2b
+    <camera name="camera_top_zoomout" class="nmf" mode="track"  ipd="0.068" pos="0 0 80" euler="0 0 0"/>
+    <camera name="camera_head_zoomin" class="nmf" mode="track" ipd="0.068" pos="3 3 1" euler="-1.57 0.72 3.14" fovy="30"/>
+    <camera name="camera_front_zoomin" class="nmf" mode="track" ipd="0.068" pos="8 0 1" euler="1.57 1.57 0" fovy="15"/>
   </worldbody>
   <actuator>
     <position name="actuator_position_joint_Head_yaw" class="nmf" forcelimited="true" ctrlrange="-1000000 1000000" forcerange="-inf inf" joint="joint_Head_yaw" kp="0.9"/>
