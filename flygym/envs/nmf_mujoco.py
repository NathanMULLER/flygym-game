import numpy as np
import imageio
import logging
import sys
from typing import List, Tuple, Dict, Any, Optional, SupportsFloat, Union
from pathlib import Path
from dataclasses import dataclass
from scipy.spatial.transform import Rotation as R

import gymnasium as gym
from gymnasium import spaces
from gymnasium.core import ObsType

try:
    import mujoco
    import dm_control
    from dm_control import mjcf
    from dm_control.utils import transformations
except ImportError:
    raise ImportError(
        "MuJoCo prerequisites not installed. Please install the prerequisites "
        "by running `pip install flygym[mujoco]` or "
        '`pip install -e ."[mujoco]"` if installing locally.'
    )
try:
    import cv2
except ImportError:
    pass

import flygym.util.vision as vision
import flygym.util.config as config
import flygym.util.data as data
from flygym.arena import BaseArena
from flygym.arena.mujoco_arena import FlatTerrain
from flygym.state import BaseState, stretched_pose
<<<<<<< HEAD
=======
from flygym.util.vision import (
    raw_image_to_hex_pxls,
    hex_pxls_to_human_readable,
    ommatidia_id_map,
    num_pixels_per_ommatidia,
)
from flygym.util.data import mujoco_groundwalking_model_path
from flygym.util.config import (
    all_leg_dofs,
    all_tarsi_links,
    get_collision_geoms,
    colors,
    fovy_per_eye,
    raw_img_height_px,
    raw_img_width_px,
    sensor_positions,
)
>>>>>>> addb2639


@dataclass
class MuJoCoParameters:
    """Parameters of the MuJoCo simulation.

    Attributes
    ----------
    timestep : float
        Simulation timestep in seconds.
    joint_stiffness : float, optional
        Stiffness of actuated joints, by default 0.05.
    joint_damping : float, optional
        Damping coefficient of actuated joints, by default 0.06.
    actuator_kp : float, optional
        Position gain of the actuators, by default 18.0.
    tarsus_stiffness : float, optional
        Stiffness of the passive, compliant tarsus joints, by default 2.2.
    tarsus_damping : float, optional
        Damping coefficient of the passive, compliant tarsus joints, by
        default 0.126.
    friction : float, optional
        Sliding, torsional, and rolling friction coefficients, by default
        (1, 0.005, 0.0001)
    gravity : Tuple[float, float, float], optional
        Gravity in (x, y, z) axes, by default (0., 0., -9.81e3). Note that
        the gravity is -9.81 * 1000 due to the scaling of the model.
    contact_solref: Tuple[float, float], optional
        Contact reference parameter as defined in
        https://mujoco.readthedocs.io/en/stable/modeling.html#impedance,
        by default (9.99e-01, 9.999e-01, 1.0e-03, 5.0e-01, 2.0e+00) contacts
        are very stiff (avoid penetration with adhesion
        stiffness could be decreased if instability is a problem)
    contact_solimp: Tuple[float, float, float, float, float], optional
        Contact impedance parameter as defined in
        https://mujoco.readthedocs.io/en/stable/modeling.html#reference,
        by default (9.99e-01, 9.999e-01, 1.0e-03, 5.0e-01, 2.0e+00) contacts
        are very stiff (avoid penetration with adhesion
        stiffness could be decreased if instability is a problem)
    enable_olfaction : bool, optional
        Whether to enable olfaction, by default False.
    enable_vision : bool, optional
        Whether to enable vision, by default False.
    render_raw_vision : bool, optional
        If ``enable_vision`` is True, whether to render the raw vision
        (raw pixel values before binning by ommatidia), by default False.
    render_mode : str, optional
        The rendering mode. Can be "saved" or "headless", by default
        "saved".
    render_window_size : Tuple[int, int], optional
        Size of the rendered images in pixels, by default (640, 480).
    render_playspeed : SupportsFloat, optional
        Play speed of the rendered video, by default 1.0.
    render_fps : int, optional
        FPS of the rendered video when played at ``render_playspeed``, by
        default 60.
    render_camera : str, optional
        The camera that will be used for rendering, by default
        "Animat/camera_left_top".
    vision_refresh_rate : int, optional
        The rate at which the vision sensor is updated, in Hz, by default
        500.
    """

    timestep: float = 0.0001
    joint_stiffness: float = 0.05
    joint_damping: float = 0.06
    actuator_kp: float = 18.0
    tarsus_stiffness: float = 2.2
    tarsus_damping: float = 0.126
    friction: float = (1.0, 0.005, 0.0001)
    gravity: Tuple[float, float, float] = (0.0, 0.0, -9.81e3)
    contact_solref: Tuple[float, float] = (2e-4, 1e3)
    contact_solimp: Tuple[float, float, float, float, float] = (
        9.99e-01,
        9.999e-01,
        1.0e-03,
        5.0e-01,
        2.0e00,
    )
    enable_olfaction: bool = False
    enable_vision: bool = False
    render_raw_vision: bool = False
    render_mode: str = "saved"
    render_window_size: Tuple[int, int] = (640, 480)
    render_playspeed: float = 1.0
    render_fps: int = 60
    render_camera: str = "Animat/camera_left"
    vision_refresh_rate: int = 500


class NeuroMechFlyMuJoCo(gym.Env):
    """A NeuroMechFly environment using MuJoCo as the physics engine.

    Attributes
    ----------
    sim_params : flygym.envs.nmf_mujoco.MuJoCoParameters
        Parameters of the MuJoCo simulation.
    actuated_joints : List[str]
        List of names of actuated joints.
    contact_sensor_placements : List[str]
        List of body parts where contact sensors are placed.
    timestep: float
        Simulation timestep in seconds.
    output_dir : Path
        Directory to save simulation data.
    arena : flygym.arena.BaseWorld
        The arena in which the robot is placed.
    spawn_pos : Tuple[froot_elementloat, float, float], optional
        The (x, y, z) position in the arena defining where the fly will
        be spawn.
    spawn_orient : Tuple[float, float, float, float], optional
        The spawn orientation of the fly, in the "axisangle" format
        (x, y, z, a) where x, y, z define the rotation axis and a
        defines the angle of rotation.
    control : str
        The joint controller type. Can be "position", "velocity", or
        "torque".
    init_pose : flygym.state.BaseState
        Which initial pose to start the simulation from.
    render_mode : str
        The rendering mode. Can be "saved" or "headless".
    last_tarsalseg_names : List[str]
        List of names of end effectors; matches the order of end effector
        sensor readings.
    floor_collisions : List[str]
        List of body parts that can collide with the floor.
    self_collisions : List[str]
        List of body parts that can collide with each other.
    action_space : gymnasium.core.ObsType
        Definition of the simulation's action space as a Gym environment.
    observation_space : gymnasium.core.ObsType
        Definition of the simulation's observation space as a Gym
        environment.
    actuators : List[dm_control.mjcf.Element]
        The MuJoCo actuators.
    model : dm_control.mjcf.RootElement
        The MuJoCo model.
    arena_root = dm_control.mjcf.RootElement
        The root element of the arena.
    floor_contacts : List[dm_control.mjcf.Element]
        The MuJoCo geom pairs that can collide with the floor.
    floor_contact_names : List[str]
        The names of the MuJoCo geom pairs that can collide with the floor.
    self_contacts : List[dm_control.mjcf.Element]
        The MuJoCo geom pairs within the fly model that can collide with
        each other.
    self_contact_names : List[str]
        The names of MuJoCo geom pairs within the fly model that can
        collide with each other.
    joint_sensors : List[dm_control.mjcf.Element]
        The MuJoCo sensors on joint positions, velocities, and forces.
    body_sensors : List[dm_control.mjcf.Element]
        The MuJoCo sensors on the root (thorax) position and orientation.
    end_effector_sensors : List[dm_control.mjcf.Element]
        The position sensors on the end effectors.
    physics: dm_control.mjcf.Physics
        The MuJoCo Physics object built from the arena's MJCF model with
        the fly in it.
    curr_time : float
        The (simulated) time elapsed since the last reset (in seconds).
    curr_visual_input : np.ndarray
        The current visual input from the fly's eyes. This is our
        simulation of what the fly might see through its compound eyes.
        It is a (2, N, 2) array where the first dimension is for the left
        and right eyes, the second dimension is for the N ommatidia, and
        the third dimension is for the two channels.
    curr_raw_visual_input : np.ndarray
        The current raw visual input from the fly's eyes. This is the raw
        camera reading before we simulate what the fly actually sees with
        its compound eyes. It is a (2, H, W, 3) array where the first
        dimension is for the left and right eyes, and the remaining
        dimensions are for the RGB image.
    vision_update_mask : np.ndarray
        The refresh frequency of the visual system is often loser than the
        same as the physics simulation time step. This 1D mask, whose
        size is the same as the number of simulation time steps, indicates
        in which time steps the visual inputs have been refreshed. In other
        words, the visual input frames where this mask is False are
        repititions of the previous updated visual input frames.
    antennae_sensors : Union[None, List[dm_control.mjcf.Element], None]
        If olfaction is enabled, this is a list of the MuJoCo sensors on
        the antenna positions.
    """

    def __init__(
        self,
        sim_params: MuJoCoParameters = None,
        actuated_joints: List = config.all_leg_dofs,
        contact_sensor_placements: List = config.all_tarsi_links,
        output_dir: Optional[Path] = None,
        arena: BaseArena = None,
        spawn_pos: Tuple[float, float, float] = (0.0, 0.0, 0.5),
        spawn_orient: Tuple[float, float, float, float] = (0.0, 1.0, 0.0, 0.1),
        control: str = "position",
        init_pose: BaseState = stretched_pose,
        floor_collisions: Union[str, List[str]] = "legs",
        self_collisions: Union[str, List[str]] = "legs",
        draw_markers: bool = False,
        draw_contacts: bool = False,
        decompose_contacts: bool = True,
        contact_threshold: float = 0.1,
        tip_length: float = 10,  # number of pixels
        adhesion: bool = True,
        adhesion_gain: float = 20,
        draw_adhesion: bool = False,
    ) -> None:
        """Initialize a NeuroMechFlyMuJoCo environment.

        Parameters
        ----------
        sim_params : MuJoCoParameters, optional
            Parameters of the MuJoCo simulation. Default parameters of
            ``MuJoCoParameters`` will be used if not specified.
        actuated_joints : List, optional
            List of actuated joint DoFs, by default all leg DoFs.
        contact_sensor_placements : List, optional
            List of geometries on each leg where a contact sensor should be
            placed. By default all tarsi.
        output_dir : Path, optional
            Directory to save simulation data. If ``None``, no data will be
            saved. By default None.
        arena : BaseWorld, optional
            The arena in which the robot is placed. ``FlatTerrain`` will be
            used if not specified.
        spawn_pos : Tuple[froot_elementloat, float, float], optional
            The (x, y, z) position in the arena defining where the fly will
            be spawn, by default (0., 0., 300.).
        spawn_orient : Tuple[float, float, float, float], optional
            The spawn orientation of the fly, in the "axisangle" format
            (x, y, z, a) where x, y, z define the rotation axis and a
            defines the angle of rotation, by default (0., 1., 0., 0.1).
        control : str, optional
            The joint controller type. Can be "position", "velocity", or
            "torque", by default "position".
        init_pose : BaseState, optional
            Which initial pose to start the simulation from. By default
            "stretched" kinematic pose with all legs fully stretched.
        floor_collisions :str
            Which set of collisions should collide with the floor. Can be
            "all", "legs", "tarsi" or a list of body names. By default
            "legs".
        self_collisions : str
            Which set of collisions should collide with each other. Can be
            "all", "legs", "legs-no-coxa", "tarsi", "none", or a list of
            body names. By default "legs".
        draw_contacts : bool, optional
            Whether to draw contacts in the simulation. By default False.
        decompose_contacts : bool, optional
            Whether to decompose the contact forces into normal and tangential
        contact_threshold : float, optional
            The threshold for contact detection. By default 0.1.
        tip_length : float, optional
            The length of the contact force arrows in pixels. By default 10.
        adhesion : bool, optional
            Whether to enable adhesion. By default True.
        draw_adhesion : bool, optional
            Whether to signal that adhesion is on by changing the color of the
             concerned leg. By default False.
        adhesion_gain : float, optional
            The gain of the adhesion force. By default 40.
        """
        from time import time

        st = time()
        if sim_params is None:
            sim_params = MuJoCoParameters()
        if arena is None:
            arena = FlatTerrain()
        self.sim_params = sim_params
        self.actuated_joints = actuated_joints
        self.contact_sensor_placements = contact_sensor_placements
        self.timestep = sim_params.timestep
        if output_dir is not None:
            output_dir.mkdir(parents=True, exist_ok=True)
        self.output_dir = output_dir
        self.arena = arena
        self.spawn_pos = spawn_pos
        self.spawn_orient = spawn_orient
        self.control = control
        self.init_pose = init_pose
        self.render_mode = sim_params.render_mode
        self.last_tarsalseg_names = [
            f"{side}{pos}Tarsus5" for side in "LR" for pos in "FMH"
        ]
        self._draw_markers = draw_markers
        if draw_contacts:
            if "cv2" not in sys.modules:
                logging.warning(
                    "Overriding `draw_contacts` to False because OpenCV is required "
                    "to draw the arrows but it is not installed."
                )
                draw_contacts = False
        self.draw_contacts = draw_contacts

        # Parse collisions specs
        if isinstance(floor_collisions, str):
            self.floor_collisions = config.get_collision_geoms(floor_collisions)
        else:
            self.floor_collisions = floor_collisions
        if isinstance(self_collisions, str):
            self.self_collisions = config.get_collision_geoms(self_collisions)
        else:
            self.self_collisions = self_collisions

        self.n_legs = 6

        self.adhesion = adhesion
        self.adhesion_counter = np.zeros(self.n_legs)
        self.adhesion_refractory_counter = np.zeros(self.n_legs)
        self.adhesion_dur = 200
        self.adhesion_refractory_dur = 500
        # Order is based on the self.last_tarsalseg_names
        leglift_reference_joint = [
            "Tibia",
            "Femur_roll",
            "Femur_roll",
            "Tibia",
            "Femur_roll",
            "Femur_roll",
        ]
        self.leglift_ref_jnt_id = [
            self.actuated_joints.index("joint_" + tarsus_joint[:2] + joint)
            for tarsus_joint, joint in zip(
                self.last_tarsalseg_names, leglift_reference_joint
            )
        ]
        adhesion_comparison_dir = ["inf", "inf", "inf", "inf", "sup", "sup"]
        self.adhesion_sup_id = np.array(
            [c_dir == "sup" for c_dir in adhesion_comparison_dir]
        )
        self.last_refjnt_angvel = np.zeros(self.n_legs)

        self.draw_adhesion = draw_adhesion
        if self.draw_adhesion and not self.adhesion:
            logging.warning(
                "Overriding `draw_adhesion` to False because adhesion is not enabled."
            )
            self.draw_adhesion = False

        if self.draw_adhesion:
            self._last_adhesion = np.zeros(6)
            self.leg_adhesion_drawing_segments = np.array(
                [
                    [
                        "Animat/" + tarsus5.replace("5", str(i)) + "_visual"
                        for i in range(1, 6)
                    ]
                    for tarsus5 in self.last_tarsalseg_names
                ]
            )
            self.adhesion_rgba = [1.0, 0.0, 0.0, 0.8]
            self.base_rgba = [0.5, 0.5, 0.5, 1.0]

        # Define action and observation spaces
        num_dofs = len(actuated_joints)
        action_bound = np.pi if self.control == "position" else np.inf
        num_contacts = len(self.contact_sensor_placements)
        self.action_space, self.observation_space = self._define_spaces(
            num_dofs, action_bound, num_contacts
        )

        # Load NMF model
        self.model = mjcf.from_path(data.mujoco_groundwalking_model_path)

        self._set_geom_colors()

        # Add cameras imitating the fly's eyes
        self.curr_visual_input = None
        self.curr_raw_visual_input = None
        self._last_vision_update_time = -np.inf
        self._eff_visual_render_interval = 1 / self.sim_params.vision_refresh_rate
        self._vision_update_mask = []
        if self.sim_params.enable_vision:
            self._configure_eyes()

        # Define list of actuated joints
        self.actuators = [
            self.model.find("actuator", f"actuator_{control}_{joint}")
            for joint in actuated_joints
        ]
        for actuator in self.actuators:
            actuator.kp = self.sim_params.actuator_kp

        # Add arena and put fly in it
        arena.spawn_entity(self.model, self.spawn_pos, self.spawn_orient)
        self.arena_root = arena.root_element
        self.arena_root.option.timestep = self.timestep

        # Add collision/contacts
        floor_collision_geoms = self._parse_collision_specs(floor_collisions)
        self.floor_contacts, self.floor_contact_names = self._define_floor_contacts(
            floor_collision_geoms
        )
        self_collision_geoms = self._parse_collision_specs(self_collisions)
        self.self_contacts, self.self_contact_names = self._define_self_contacts(
            self_collision_geoms
        )

        # Add sensors
        self.joint_sensors = self._add_joint_sensors()
        self.body_sensors = self._add_body_sensors()
        self.end_effector_sensors = self._add_end_effector_sensors()
        self.antennae_sensors = (
            self._add_antennae_sensors() if sim_params.enable_olfaction else None
        )
        self._add_force_sensors()
        self.contact_sensor_placements = [
            f"Animat/{body}" for body in self.contact_sensor_placements
        ]
        self.adhesion_actuators = self._add_adhesion_actuators(adhesion_gain)

        # Set up physics and apply ad hoc changes to gravity, stiffness, and friction
        self.physics = mjcf.Physics.from_mjcf_model(self.arena_root)
        for geom in [geom.name for geom in self.arena_root.find_all("geom")]:
            if "collision" in geom:
                self.physics.model.geom(
                    f"Animat/{geom}"
                ).friction = self.sim_params.friction
        for joint in self.actuated_joints:
            if joint is not None:
                self.physics.model.joint(
                    f"Animat/{joint}"
                ).stiffness = self.sim_params.joint_stiffness
                self.physics.model.joint(
                    f"Animat/{joint}"
                ).damping = self.sim_params.joint_damping

        # Set gravity
        self.set_gravity(self.sim_params.gravity)

        # Make tarsi compliant and apply initial pose. MUST BE IN THIS ORDER!
        self._set_compliant_tarsus()
        self._set_init_pose(self.init_pose)

        # Set up a few things for rendering
        self.curr_time = 0
        self._last_render_time = -np.inf
        if sim_params.render_mode != "headless":
            self._eff_render_interval = (
                sim_params.render_playspeed / self.sim_params.render_fps
            )
        self._frames = []

        if self.draw_contacts:
            self._last_contact_force = []
            self._last_contact_pos = []
            width, height = self.sim_params.render_window_size
            self.contact_camera = dm_control.mujoco.Camera(
                self.physics,
                camera_id=self.sim_params.render_camera,
                width=width,
                height=height,
            )
            self.decompose_contacts = decompose_contacts
            self.decompose_contacts = decompose_contacts
            self.decompose_colors = [[255, 0, 0], [0, 255, 0], [0, 0, 255]]
            self.contact_threshold = contact_threshold
            if self.contact_threshold < 1e-4:
                logging.warning(
                    "Low threshold values might lead to very long arrow tips "
                    "(inconsistent with arrow length)."
                )

            self.tip_length = tip_length

        self.reset()

    def _configure_eyes(self):
        for name in ["LEye_cam", "REye_cam"]:
            parent_name, position, euler_angle, rgba = sensor_positions[name]
            parent_body = self.model.find("body", parent_name)
            sensor_body = parent_body.add("body", name=f"{name}_body", pos=position)
            sensor_body.add(
                "camera",
<<<<<<< HEAD
                name=f"camera_{side}Eye",
                pos=config.eye_positions[i],
                dclass="nmf",
                mode="track",
                euler=config.eye_orientations[i],
                fovy=config.fovy_per_eye,
            )
            # # visual camera position markers: left black, right white
            # red_dot_left = self.model.worldbody.add(
            #     "body", name=f"red_dot_{side}", pos=config.eye_positions[i]
            # )
            # red_dot_left.add(
            #     "geom",
            #     name=f"red_dot_{side}_geom_visual",
            #     type="sphere",
            #     size=[0.15],
            #     rgba=[0, 0, 0, 1] if side == "L" else [1, 1, 1, 1],
            # )
=======
                name=name,
                dclass="nmf",
                mode="track",
                euler=euler_angle,
                fovy=fovy_per_eye,
            )
            if self._draw_markers:
                sensor_body.add(
                    "geom",
                    name=f"{name}_marker",
                    type="sphere",
                    size=[0.06],
                    rgba=rgba,
                )
>>>>>>> addb2639

        # Make some parts transparent
        if not self._draw_markers:
            # if True:
            base_names = [
                f"{side}{part}"
                for side in ["L", "R"]
                for part in ["FCoxa", "Eye", "Arista", "Funiculus", "Pedicel"]
            ]
            base_names += ["Head", "Rostrum", "Haustellum", "Thorax"]
            for base_name in base_names:
                self.model.find("geom", f"{base_name}_visual").rgba = (0.5, 0.5, 0.5, 0)
                col_geom = self.model.find("geom", f"{base_name}_collision")
                if col_geom is not None:
                    col_geom.rgba = (0.5, 0.5, 0.5, 0)

    def _parse_collision_specs(self, collision_spec: Union[str, List[str]]):
        if collision_spec == "all":
            return [
                geom.name
                for geom in self.model.find_all("geom")
                if "collision" in geom.name
            ]
        elif isinstance(collision_spec, str):
            return config.get_collision_geoms(collision_spec)
        elif isinstance(collision_spec, list):
            return collision_spec
        else:
            raise ValueError(f"Unrecognized collision spec {collision_spec}")

    def _set_geom_colors(self):
        for bodypart in colors.keys():
            if bodypart in ["A12345", "A6"]:
                self.model.asset.add(
                    "texture",
                    name=f"{bodypart}_texture",
                    type="cube",
                    builtin="gradient",
                    mark="random",
                    random=0.3,
                    markrgb=colors[bodypart][2],
                    rgb1=colors[bodypart][0],
                    rgb2=colors[bodypart][1],
                    width=200,
                    height=200,
                )
                self.model.asset.add(
                    "material",
                    name=f"{bodypart}_material",
                    texture=f"{bodypart}_texture",
                    specular=0.0,
                    shininess=0.0,
                    reflectance=0.0,
                    texuniform=True,
                    texrepeat=[1, 1],
                )
            elif bodypart in [
                "thorax",
                "coxa",
                "femur",
                "tibia",
                "tarsus",
                "head",
                "antennas",
                "proboscis",
            ]:
                size = 500
                random = 0.05

                if bodypart in ["thorax", "head"]:
                    size = 50
                    random = 0.3
                elif bodypart in ["antennas", "proboscis"]:
                    size = 50
                    random = 0.1

                self.model.asset.add(
                    "texture",
                    name=f"{bodypart}_texture",
                    type="cube",
                    builtin="flat",
                    rgb1=colors[bodypart][0],
                    rgb2=colors[bodypart][0],
                    markrgb=colors[bodypart][1],
                    mark="random",
                    random=random,
                    width=size,
                    height=size,
                )
                self.model.asset.add(
                    "material",
                    name=f"{bodypart}_material",
                    texture=f"{bodypart}_texture",
                    rgba=colors[bodypart][2],
                    specular=0.0,
                    shininess=0.0,
                    reflectance=0.0,
                    texuniform=True,
                    texrepeat=[1, 1],
                )
            else:
                self.model.asset.add(
                    "material",
                    name=f"{bodypart}_material",
                    specular=0.0,
                    shininess=0.0,
                    reflectance=0.0,
                    rgba=colors[bodypart],
                )

        for geom in self.model.find_all("geom"):
            if "visual" in geom.name:
                if geom.name[1:-7] == "Eye":
                    geom.material = "eyes_material"
                elif geom.name[2:-7] == "Coxa":
                    geom.material = "coxa_material"
                elif geom.name[2:-7] == "Femur":
                    geom.material = "femur_material"
                elif geom.name[2:-7] == "Tibia":
                    geom.material = "tibia_material"
                elif geom.name[2:-8] == "Tarsus":
                    geom.material = "tarsus_material"
                elif geom.name[1:-7] == "Wing":
                    geom.material = "wings_material"
                elif geom.name[0:-7] in ["A1A2", "A3", "A4", "A5"]:
                    geom.material = "A12345_material"
                elif geom.name[0:-7] == "A6":
                    geom.material = "A6_material"
                elif geom.name[0:-7] == "Thorax":
                    geom.material = "thorax_material"
                elif geom.name[0:-7] in ["Haustellum", "Rostrum"]:
                    geom.material = "proboscis_material"
                elif geom.name[1:-7] == "Arista":
                    geom.material = "aristas_material"
                elif geom.name[1:-7] in ["Pedicel", "Funiculus"]:
                    geom.material = "antennas_material"
                elif geom.name[1:-7] == "Haltere":
                    geom.material = "halteres_material"
                elif geom.name[:-7] == "Head":
                    geom.material = "head_material"
                else:
                    geom.material = "body_material"

    def _define_spaces(self, num_dofs, action_bound, num_contacts):
        action_space = {
            "joints": spaces.Box(
                low=-action_bound, high=action_bound, shape=(num_dofs,)
            ),
            "adhesion": spaces.Discrete(n=2, start=0),  # 0: no adhesion, 1: adhesion
        }
        observation_space = {
            # joints: shape (3, num_dofs): (pos, vel, torque) of each DoF
            "joints": spaces.Box(low=-np.inf, high=np.inf, shape=(3, num_dofs)),
            # fly: shape (4, 3):
            # 0th row: x, y, z position of the fly in arena
            # 1st row: x, y, z velocity of the fly in arena
            # 2nd row: orientation of fly around x, y, z axes
            # 3rd row: rate of change of fly orientation
            "fly": spaces.Box(low=-np.inf, high=np.inf, shape=(4, 3)),
            # contact forces: readings of the touch contact sensors, one
            # placed for each of the ``contact_sensor_placements``
            "contact_forces": spaces.Box(
                low=-np.inf,
                high=np.inf,
                shape=(3, num_contacts),
            ),
            # x, y, z positions of the end effectors (tarsus-5 segments)
            "end_effectors": spaces.Box(low=-np.inf, high=np.inf, shape=(3 * 6,)),
        }
        return action_space, observation_space

    def _define_self_contacts(self, self_collisions_geoms):
        self_contact_pairs = []
        self_contact_pairs_names = []
        for geom1 in self_collisions_geoms:
            for geom2 in self_collisions_geoms:
                is_duplicate = f"{geom1}_{geom2}" in self_contact_pairs_names
                if geom1 != geom2 and not is_duplicate:
                    # Do not add contact if the parent bodies have a child parent
                    # relationship
                    body1 = self.model.find("geom", geom1).parent
                    body2 = self.model.find("geom", geom2).parent
                    body1_children = [
                        child.name
                        for child in body1.all_children()
                        if child.tag == "body"
                    ]
                    body2_children = [
                        child.name
                        for child in body2.all_children()
                        if child.tag == "body"
                    ]

                    if not (
                        body1.name == body2.name
                        or body1.name in body2_children
                        or body2.name in body1_children
                        or body1.name in body2.parent.name
                        or body2.name in body1.parent.name
                    ):
                        contact_pair = self.model.contact.add(
                            "pair",
                            name=f"{geom1}_{geom2}",
                            geom1=geom1,
                            geom2=geom2,
                            solref=self.sim_params.contact_solref,
                            solimp=self.sim_params.contact_solimp,
                            margin=0.0,  # change margin to avoid penetration
                        )
                        self_contact_pairs.append(contact_pair)
                        self_contact_pairs_names.append(f"{geom1}_{geom2}")
        return self_contact_pairs, self_contact_pairs_names

    def _define_floor_contacts(self, floor_collisions_geoms):
        floor_contact_pairs = []
        floor_contact_pairs_names = []
        ground_id = 0

        for geom in self.arena_root.find_all("geom"):
            if geom.name is None:
                is_ground = True
            elif "visual" in geom.name or "collision" in geom.name:
                is_ground = False
            elif "cam" in geom.name or "sensor" in geom.name:
                is_ground = False
            else:
                is_ground = True
            if is_ground:
                for animat_geom_name in floor_collisions_geoms:
                    if geom.name is None:
                        geom.name = f"groundblock_{ground_id}"
                        ground_id += 1
                    mean_friction = np.mean(
                        [
                            self.sim_params.friction,  # fly friction
                            self.arena.friction,  # arena ground friction
                        ],
                        axis=0,
                    )
                    floor_contact_pair = self.arena_root.contact.add(
                        "pair",
                        name=f"{geom.name}_{animat_geom_name}",
                        geom1=f"Animat/{animat_geom_name}",
                        geom2=f"{geom.name}",
                        solref=self.sim_params.contact_solref,
                        solimp=self.sim_params.contact_solimp,
                        margin=0.0,  # change margin to avoid penetration
                        friction=np.repeat(
                            mean_friction,
                            (2, 1, 2),
                        ),
                    )
                    floor_contact_pairs.append(floor_contact_pair)
                    floor_contact_pairs_names.append(f"{geom.name}_{animat_geom_name}")

        return floor_contact_pairs, floor_contact_pairs_names

    def _add_joint_sensors(self):
        joint_sensors = []
        for joint in self.actuated_joints:
            joint_sensors.extend(
                [
                    self.model.sensor.add(
                        "jointpos", name=f"jointpos_{joint}", joint=joint
                    ),
                    self.model.sensor.add(
                        "jointvel", name=f"jointvel_{joint}", joint=joint
                    ),
                    self.model.sensor.add(
                        "actuatorfrc",
                        name=f"actuatorfrc_position_{joint}",
                        actuator=f"actuator_position_{joint}",
                    ),
                    self.model.sensor.add(
                        "actuatorfrc",
                        name=f"actuatorfrc_velocity_{joint}",
                        actuator=f"actuator_velocity_{joint}",
                    ),
                    self.model.sensor.add(
                        "actuatorfrc",
                        name=f"actuatorfrc_motor_{joint}",
                        actuator=f"actuator_torque_{joint}",
                    ),
                ]
            )
        return joint_sensors

    def _add_body_sensors(self):
        lin_pos_sensor = self.model.sensor.add(
            "framepos", name="thorax_pos", objtype="body", objname="Thorax"
        )
        lin_vel_sensor = self.model.sensor.add(
            "framelinvel", name="thorax_linvel", objtype="body", objname="Thorax"
        )
        ang_pos_sensor = self.model.sensor.add(
            "framequat", name="thorax_quat", objtype="body", objname="Thorax"
        )
        ang_vel_sensor = self.model.sensor.add(
            "frameangvel", name="thorax_angvel", objtype="body", objname="Thorax"
        )
        return [lin_pos_sensor, lin_vel_sensor, ang_pos_sensor, ang_vel_sensor]

    def _add_end_effector_sensors(self):
        end_effector_sensors = []
        for name in self.last_tarsalseg_names:
            sensor = self.model.sensor.add(
                "framepos",
                name=f"{name}_pos",
                objtype="body",
                objname=name,
            )
            end_effector_sensors.append(sensor)
        return end_effector_sensors

    def _add_antennae_sensors(self):
        sensor_names = [
            "LAntenna_sensor",
            "RAntenna_sensor",
            "LMaxillaryPalp_sensor",
            "RMaxillaryPalp_sensor",
        ]
        antennae_sensors = []
        for name in sensor_names:
            parent_name, position, rgba = sensor_positions[name]
            parent_body = self.model.find("body", parent_name)
            sensor_body = parent_body.add("body", name=f"{name}_body", pos=position)
            sensor = self.model.sensor.add(
                "framepos",
                name=f"{name}_pos_sensor",
                objtype="body",
                objname=f"{name}_body",
            )
            antennae_sensors.append(sensor)
            if self._draw_markers:
                sensor_body.add(
                    "geom",
                    name=f"{name}_marker",
                    type="sphere",
                    size=[0.06],
                    rgba=rgba,
                )
            # sensor = self.model.sensor.add(
            #     "framepos",
            #     name=f"{name}_pos",
            #     objtype="body",
            #     objname=name,
            # )

        return antennae_sensors

    def _add_force_sensors(self):
        """
        Add force sensors to the tracked bodies
        Without them the cfrc_ext is zero
        Returns
        -------
        All force sensors
        """
        force_sensors = []
        for tracked_geom in self.contact_sensor_placements:
            body = self.model.find("body", tracked_geom)
            site = body.add(
                "site",
                name=f"{tracked_geom}_site",
                pos=[0, 0, 0],
                size=np.ones(3) * 0.005,
            )
            force_sensor = self.model.sensor.add(
                "force", name=f"force_{body.name}", site=site.name
            )
            force_sensors.append(force_sensor)

        return force_sensors

    def _add_adhesion_actuators(self, gain):
        adhesion_actuators = []
        for name in self.last_tarsalseg_names:
            adhesion_actuators.append(
                self.model.actuator.add(
                    "adhesion",
                    name=f"{name}_adhesion",
                    gain=f"{gain}",
                    body=name,
                    ctrlrange="0 1000000",
                    forcerange="-inf inf",
                )
            )
        return adhesion_actuators

    def _set_init_pose(self, init_pose: Dict[str, float]):
        with self.physics.reset_context():
            for i in range(len(self.actuated_joints)):
                curr_joint = self.actuators[i].joint.name
                if (curr_joint in self.actuated_joints) and (curr_joint in init_pose):
                    animat_name = f"Animat/{curr_joint}"
                    self.physics.named.data.qpos[animat_name] = init_pose[curr_joint]

    def _set_compliant_tarsus(self):
        """Set the Tarsus2/3/4/5 to be compliant by setting the stiffness
        and damping to a low value"""
        stiffness = self.sim_params.tarsus_stiffness
        damping = self.sim_params.tarsus_damping
        for side in "LR":
            for pos in "FMH":
                for tarsus_link in range(2, 5 + 1):
                    joint = f"joint_{side}{pos}Tarsus{tarsus_link}"
                    self.physics.model.joint(f"Animat/{joint}").stiffness = stiffness
                    self.physics.model.joint(f"Animat/{joint}").damping = damping

        self.physics.reset()

    def set_gravity(self, gravity: List[float]):
        """Set the gravity of the environment.

        Parameters
        ----------
        gravity : List[float]
            The gravity vector.
        """
        self.physics.model.opt.gravity[:] = gravity

    def reset(self) -> Tuple[ObsType, Dict[str, Any]]:
        """Reset the Gym environment.

        Returns
        -------
        ObsType
            The observation as defined by the environment.
        Dict[str, Any]
            Any additional information that is not part of the observation.
            This is an empty dictionary by default but the user can
            override this method to return additional information.
        """
        self.physics.reset()
        if np.any(self.physics.model.opt.gravity[:] - self.sim_params.gravity > 1e-3):
            self.set_gravity(self.sim_params.gravity)
        self.curr_time = 0
        self._set_init_pose(self.init_pose)
        self._frames = []
        self._last_render_time = -np.inf
        self._last_vision_update_time = -np.inf
        self.curr_raw_visual_input = None
        self.curr_visual_input = None
        self._vision_update_mask = []
        return self.get_observation(), self.get_info()

    def step(
        self, action: ObsType
    ) -> Tuple[ObsType, SupportsFloat, bool, bool, Dict[str, Any]]:
        """Step the Gym environment.

        Parameters
        ----------
        action : ObsType
            Action dictionary as defined by the environment's action space.

        Returns
        -------
        ObsType
            The observation as defined by the environment.
        SupportsFloat
            The reward as defined by the environment.
        bool
            Whether the episode has terminated due to factors that are
            defined within the Markov Decision Process (eg. task
            completion/failure, etc).
        bool
            Whether the episode has terminated due to factors beyond the
            Markov Decision Process (eg. time limit, etc).
        Dict[str, Any]
            Any additional information that is not part of the observation.
            This is an empty dictionary by default but the user can
            override this method to return additional information.
        """
        self.physics.bind(self.actuators).ctrl = action["joints"]
        if self.adhesion:
            self.physics.bind(self.adhesion_actuators).ctrl = action["adhesion"]
            if self.draw_adhesion:
                self._last_adhesion = action["adhesion"]
        self.physics.step()
        self.curr_time += self.timestep
        observation = self.get_observation()
        reward = self.get_reward()
        terminated = self.is_terminated()
        truncated = self.is_truncated()
        info = self.get_info()
        return observation, reward, terminated, truncated, info

<<<<<<< HEAD
    def get_adhesion_vector(self):
        adhesion = np.ones(len(self.last_tarsalseg_names))
        adhesion[
            np.logical_and(
                self.adhesion_sup_id,
                self.last_refjnt_angvel > config.adhesion_speed_thresholds,
            )
        ] = 0
        adhesion[
            np.logical_and(
                ~self.adhesion_sup_id,
                self.last_refjnt_angvel < config.adhesion_speed_thresholds,
            )
        ] = 0
        adhesion[self.adhesion_counter > 0] = 0
        # During the refractory period, adhesion is ON; by defualt adhesion
        # is on only switch it off when lifting the leg
        adhesion[self.adhesion_refractory_counter > 0] = 1

        self.adhesion_counter[
            np.logical_or(adhesion <= 0, self.adhesion_counter > 0)
        ] += 1
        self.adhesion_refractory_counter[
            np.logical_or(
                self.adhesion_counter > self.adhesion_dur,
                self.adhesion_refractory_counter > 0,
            )
        ] += 1
        self.adhesion_refractory_counter[
            self.adhesion_refractory_counter > self.adhesion_refractory_dur
        ] = 0
        self.adhesion_counter[self.adhesion_counter > self.adhesion_dur] = 0
        return adhesion

    def render(self):
=======
    def render(self, force: bool = False):
>>>>>>> addb2639
        """Call the ``render`` method to update the renderer. It should be
        called every iteration; the method will decide by itself whether
        action is required.
        Rendering can be forced by setting ``force=True``."""
        if self.render_mode == "headless":
<<<<<<< HEAD
            return None
        if self.curr_time < self._last_render_time + self._eff_render_interval:
            return None
=======
            return
        if (
            self.curr_time < self._last_render_time + self._eff_render_interval
            and not force
        ):
            return
>>>>>>> addb2639
        if self.render_mode == "saved":
            width, height = self.sim_params.render_window_size
            camera = self.sim_params.render_camera
            if self.draw_adhesion:
                self._draw_adhesion()
            img = self.physics.render(width=width, height=height, camera_id=camera)
            if self.draw_contacts:
                img = self._draw_contacts(img)
            self._frames.append(img.copy())
            self._last_render_time = self.curr_time
            return self._frames
        else:
            raise NotImplementedError

    def _draw_adhesion(self):
        """Highlight the tarsal segments of the leg having adhesion"""
        if np.any(self._last_adhesion == 1):
            self.physics.named.model.geom_rgba[
                self.leg_adhesion_drawing_segments[self._last_adhesion == 1].flatten()
            ] = self.adhesion_rgba
        if np.any(self._last_adhesion == 0):
            self.physics.named.model.geom_rgba[
                self.leg_adhesion_drawing_segments[self._last_adhesion == 0].flatten()
            ] = self.base_rgba
        return

    def _draw_contacts(self, img: np.ndarray) -> np.ndarray:
        """Draw contacts as arrow wich length is proportional to the force
        magnitude. The arrow is drown at the center of the body. It uses the
        camera matrix to transfer from the global space to the pixels space."""
        contact_indexes = np.nonzero(
            np.linalg.norm(self._last_contact_force, axis=0) > self.contact_threshold
        )[0]

        n_contacts = len(contact_indexes)
        # Build an array of start and end points for the force arrows
        if n_contacts > 0:
            if not self.decompose_contacts:
                force_arrow_points = np.tile(
                    self._last_contact_pos[:, contact_indexes], (1, 2)
                ).squeeze()

                force_arrow_points[:, n_contacts:] += self._last_contact_force[
                    :, contact_indexes
                ]
            else:
                force_arrow_points = np.tile(
                    self._last_contact_pos[:, contact_indexes], (1, 4)
                ).squeeze()
                for j in range(3):
                    force_arrow_points[
                        j, (j + 1) * n_contacts : (j + 2) * n_contacts
                    ] += self._last_contact_force[j, contact_indexes]

            camera_matrix = self.contact_camera.matrix

            # code sample from dm_control demo notebook
            xyz_global = force_arrow_points

            # Camera matrices multiply homogenous [x, y, z, 1] vectors.
            corners_homogeneous = np.ones((4, xyz_global.shape[1]), dtype=float)
            corners_homogeneous[:3, :] = xyz_global

            # Project world coordinates into pixel space. See:
            # https://en.wikipedia.org/wiki/3D_projection#Mathematical_formula
            xs, ys, s = camera_matrix @ corners_homogeneous
            # x and y are in the pixel coordinate system.
            x = np.rint(xs / s).astype(int)
            y = np.rint(ys / s).astype(int)

            img = img.astype(np.uint8)

            # Draw the contact forces
            for i in range(n_contacts):
                pts1 = [x[i], y[i]]
                if self.decompose_contacts:
                    for j in range(3):
                        pts2 = np.array(
                            [x[i + (j + 1) * n_contacts], y[i + (j + 1) * n_contacts]]
                        )
                        if np.linalg.norm(
                            force_arrow_points[:, i]
                            - force_arrow_points[:, i + (j + 1) * n_contacts]
                        ) > max(1e-4, self.contact_threshold):
                            r = self.tip_length / np.linalg.norm(pts2 - pts1)
                            img = cv2.arrowedLine(
                                img,
                                pts1,
                                pts2,
                                color=self.decompose_colors[j],
                                thickness=2,
                                tipLength=r,
                            )
                else:
                    pts2 = np.array([x[i + n_contacts], y[i + n_contacts]])
                    r = self.tip_length / np.linalg.norm(pts2 - pts1)
                    img = cv2.arrowedLine(
                        img,
                        pts1,
                        pts2,
                        color=(255, 0, 0),
                        thickness=2,
                        tipLength=r,
                    )
        return img

    def _update_vision(self) -> np.ndarray:
        next_render_time = (
            self._last_vision_update_time + self._eff_visual_render_interval
        )
        if self.curr_time < next_render_time:
            self._vision_update_mask.append(False)
            return
        self._vision_update_mask.append(True)
        raw_visual_input = []
        ommatidia_readouts = []
        for side in ["L", "R"]:
            img = self.physics.render(
<<<<<<< HEAD
                width=config.raw_img_width_px,
                height=config.raw_img_height_px,
                camera_id=f"Animat/camera_{side}Eye",
=======
                width=raw_img_width_px,
                height=raw_img_height_px,
                camera_id=f"Animat/{side}Eye_cam",
>>>>>>> addb2639
            )
            readouts_per_eye = vision.raw_image_to_hex_pxls(
                np.ascontiguousarray(img),
                vision.num_pixels_per_ommatidia,
                vision.ommatidia_id_map,
            )
            ommatidia_readouts.append(readouts_per_eye)
            raw_visual_input.append(img)
        self.curr_visual_input = np.array(ommatidia_readouts)
        if self.sim_params.render_raw_vision:
            self.curr_raw_visual_input = np.array(raw_visual_input)
        self._last_vision_update_time = self.curr_time

    @property
    def vision_update_mask(self) -> np.ndarray:
        return np.array(self._vision_update_mask[1:])

    def get_observation(self) -> Tuple[ObsType, Dict[str, Any]]:
        """Get observation without stepping the physics simulation.

        Returns
        -------
        ObsType
            The observation as defined by the environment.
        """
        # joint sensors
        joint_obs = np.zeros((3, len(self.actuated_joints)))
        joint_sensordata = self.physics.bind(self.joint_sensors).sensordata
        for i, joint in enumerate(self.actuated_joints):
            base_idx = i * 5
            # pos and vel
            joint_obs[:2, i] = joint_sensordata[base_idx : base_idx + 2]
            # torque from pos/vel/motor actuators
            joint_obs[2, i] = joint_sensordata[base_idx + 2 : base_idx + 5].sum()
        joint_obs[2, :] *= 1e-9  # convert to N

        if self.adhesion:
            self.last_refjnt_angvel = joint_obs[1, self.leglift_ref_jnt_id]

        # fly position and orientation
        cart_pos = self.physics.bind(self.body_sensors[0]).sensordata
        cart_vel = self.physics.bind(self.body_sensors[1]).sensordata
        quat = self.physics.bind(self.body_sensors[2]).sensordata
        # ang_pos = transformations.quat_to_euler(quat)
        ang_pos = R.from_quat(quat).as_euler("xyz")  # explicitly use intrinsic
        ang_pos[0] *= -1  # flip roll??
        ang_vel = self.physics.bind(self.body_sensors[3]).sensordata
        fly_pos = np.array([cart_pos, cart_vel, ang_pos, ang_vel])

        # contact forces from crf_ext (first three componenents are rotational (torque ?))
        contact_forces = (
            self.physics.named.data.cfrc_ext[self.contact_sensor_placements][
                :, 3:
            ].copy()
        ).T
        # if draw contacts same last contact forces and positiions
        if self.draw_contacts:
            self._last_contact_force = contact_forces
            self._last_contact_pos = (
                self.physics.named.data.xpos[self.contact_sensor_placements].copy().T
            )

        # end effector position
        ee_pos = self.physics.bind(self.end_effector_sensors).sensordata.copy()

        obs = {
            "joints": joint_obs,
            "fly": fly_pos,
            "contact_forces": contact_forces,
            "end_effectors": ee_pos,
        }

        # olfaction
        if self.sim_params.enable_olfaction:
            antennae_pos = self.physics.bind(self.antennae_sensors).sensordata
            odor_intensity = self.arena.get_olfaction(antennae_pos.reshape(4, 3))
            obs["odor_intensity"] = odor_intensity

        # vision
        if self.sim_params.enable_vision:
            self._update_vision()
            obs["vision"] = self.curr_visual_input
            if self.sim_params.render_raw_vision:
                obs["raw_vision"] = self.curr_raw_visual_input

        return obs

    def get_reward(self):
        """Get the reward for the current state of the environment. This
        method always returns 0 unless extended by the user.

        Returns
        -------
        SupportsFloat
            The reward.
        """
        return 0

    def is_terminated(self):
        """Whether the episode has terminated due to factors that are
        defined within the Markov Decision Process (eg. task completion/
        failure, etc). This method always returns False unless extended by
        the user.

        Returns
        -------
        bool
            Whether the simulation is terminated.
        """
        return False

    def is_truncated(self):
        """Whether the episode has terminated due to factors beyond the
            Markov Decision Process (eg. time limit, etc). This method
            always returns False unless extended by the user.

        Returns
        -------
        bool
            Whether the simulation is truncated.
        """
        return False

    def get_info(self):
        """Any additional information that is not part of the observation.
        This method always returns an empty dictionary unless extended by
        the user.

        Returns
        -------
        Dict[str, Any]
            The dictionary containing additional information.
        """
        return {}

    def save_video(self, path: Path):
        """Save rendered video since the beginning or the last ``reset()``,
        whichever is the latest. Only useful if ``render_mode`` is 'saved'.

        Parameters
        ----------
        path : Path
            Path to which the video should be saved.
        """
        if self.render_mode != "saved":
            logging.warning(
                'Render mode is not "saved"; no video will be '
                "saved despite `save_video()` call."
            )

        Path(path).parent.mkdir(parents=True, exist_ok=True)
        logging.info(f"Saving video to {path}")
        with imageio.get_writer(path, fps=self.sim_params.render_fps) as writer:
            for frame in self._frames:
                writer.append_data(frame)

    def get_last_frame(self):
        """Get the last rendered frame. Only useful if ``render_mode`` is
        'saved'.
        Returns
        -------
        np.ndarray
            The last rendered frame.
        """

        return self._frames[-1]

    def close(self):
        """Close the environment, save data, and release any resources."""
        if self.render_mode == "saved" and self.output_dir is not None:
            self.save_video(self.output_dir / "video.mp4")<|MERGE_RESOLUTION|>--- conflicted
+++ resolved
@@ -33,26 +33,6 @@
 from flygym.arena import BaseArena
 from flygym.arena.mujoco_arena import FlatTerrain
 from flygym.state import BaseState, stretched_pose
-<<<<<<< HEAD
-=======
-from flygym.util.vision import (
-    raw_image_to_hex_pxls,
-    hex_pxls_to_human_readable,
-    ommatidia_id_map,
-    num_pixels_per_ommatidia,
-)
-from flygym.util.data import mujoco_groundwalking_model_path
-from flygym.util.config import (
-    all_leg_dofs,
-    all_tarsi_links,
-    get_collision_geoms,
-    colors,
-    fovy_per_eye,
-    raw_img_height_px,
-    raw_img_width_px,
-    sensor_positions,
-)
->>>>>>> addb2639
 
 
 @dataclass
@@ -523,36 +503,16 @@
 
     def _configure_eyes(self):
         for name in ["LEye_cam", "REye_cam"]:
-            parent_name, position, euler_angle, rgba = sensor_positions[name]
+            parent_name, position, euler_angle, rgba = config.sensor_positions[name]
             parent_body = self.model.find("body", parent_name)
             sensor_body = parent_body.add("body", name=f"{name}_body", pos=position)
             sensor_body.add(
                 "camera",
-<<<<<<< HEAD
-                name=f"camera_{side}Eye",
-                pos=config.eye_positions[i],
-                dclass="nmf",
-                mode="track",
-                euler=config.eye_orientations[i],
-                fovy=config.fovy_per_eye,
-            )
-            # # visual camera position markers: left black, right white
-            # red_dot_left = self.model.worldbody.add(
-            #     "body", name=f"red_dot_{side}", pos=config.eye_positions[i]
-            # )
-            # red_dot_left.add(
-            #     "geom",
-            #     name=f"red_dot_{side}_geom_visual",
-            #     type="sphere",
-            #     size=[0.15],
-            #     rgba=[0, 0, 0, 1] if side == "L" else [1, 1, 1, 1],
-            # )
-=======
                 name=name,
                 dclass="nmf",
                 mode="track",
                 euler=euler_angle,
-                fovy=fovy_per_eye,
+                fovy=config.fovy_per_eye,
             )
             if self._draw_markers:
                 sensor_body.add(
@@ -562,7 +522,6 @@
                     size=[0.06],
                     rgba=rgba,
                 )
->>>>>>> addb2639
 
         # Make some parts transparent
         if not self._draw_markers:
@@ -594,7 +553,7 @@
             raise ValueError(f"Unrecognized collision spec {collision_spec}")
 
     def _set_geom_colors(self):
-        for bodypart in colors.keys():
+        for bodypart in config.colors.keys():
             if bodypart in ["A12345", "A6"]:
                 self.model.asset.add(
                     "texture",
@@ -603,9 +562,9 @@
                     builtin="gradient",
                     mark="random",
                     random=0.3,
-                    markrgb=colors[bodypart][2],
-                    rgb1=colors[bodypart][0],
-                    rgb2=colors[bodypart][1],
+                    markrgb=config.colors[bodypart][2],
+                    rgb1=config.colors[bodypart][0],
+                    rgb2=config.colors[bodypart][1],
                     width=200,
                     height=200,
                 )
@@ -644,9 +603,9 @@
                     name=f"{bodypart}_texture",
                     type="cube",
                     builtin="flat",
-                    rgb1=colors[bodypart][0],
-                    rgb2=colors[bodypart][0],
-                    markrgb=colors[bodypart][1],
+                    rgb1=config.colors[bodypart][0],
+                    rgb2=config.colors[bodypart][0],
+                    markrgb=config.colors[bodypart][1],
                     mark="random",
                     random=random,
                     width=size,
@@ -656,7 +615,7 @@
                     "material",
                     name=f"{bodypart}_material",
                     texture=f"{bodypart}_texture",
-                    rgba=colors[bodypart][2],
+                    rgba=config.colors[bodypart][2],
                     specular=0.0,
                     shininess=0.0,
                     reflectance=0.0,
@@ -670,7 +629,7 @@
                     specular=0.0,
                     shininess=0.0,
                     reflectance=0.0,
-                    rgba=colors[bodypart],
+                    rgba=config.colors[bodypart],
                 )
 
         for geom in self.model.find_all("geom"):
@@ -886,7 +845,7 @@
         ]
         antennae_sensors = []
         for name in sensor_names:
-            parent_name, position, rgba = sensor_positions[name]
+            parent_name, position, rgba = config.sensor_positions[name]
             parent_body = self.model.find("body", parent_name)
             sensor_body = parent_body.add("body", name=f"{name}_body", pos=position)
             sensor = self.model.sensor.add(
@@ -1051,7 +1010,6 @@
         info = self.get_info()
         return observation, reward, terminated, truncated, info
 
-<<<<<<< HEAD
     def get_adhesion_vector(self):
         adhesion = np.ones(len(self.last_tarsalseg_names))
         adhesion[
@@ -1087,26 +1045,13 @@
         return adhesion
 
     def render(self):
-=======
-    def render(self, force: bool = False):
->>>>>>> addb2639
         """Call the ``render`` method to update the renderer. It should be
         called every iteration; the method will decide by itself whether
-        action is required.
-        Rendering can be forced by setting ``force=True``."""
+        action is required."""
         if self.render_mode == "headless":
-<<<<<<< HEAD
             return None
         if self.curr_time < self._last_render_time + self._eff_render_interval:
             return None
-=======
-            return
-        if (
-            self.curr_time < self._last_render_time + self._eff_render_interval
-            and not force
-        ):
-            return
->>>>>>> addb2639
         if self.render_mode == "saved":
             width, height = self.sim_params.render_window_size
             camera = self.sim_params.render_camera
@@ -1225,15 +1170,9 @@
         ommatidia_readouts = []
         for side in ["L", "R"]:
             img = self.physics.render(
-<<<<<<< HEAD
                 width=config.raw_img_width_px,
                 height=config.raw_img_height_px,
                 camera_id=f"Animat/camera_{side}Eye",
-=======
-                width=raw_img_width_px,
-                height=raw_img_height_px,
-                camera_id=f"Animat/{side}Eye_cam",
->>>>>>> addb2639
             )
             readouts_per_eye = vision.raw_image_to_hex_pxls(
                 np.ascontiguousarray(img),
