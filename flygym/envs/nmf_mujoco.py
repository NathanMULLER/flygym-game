--- conflicted
+++ resolved
@@ -320,9 +320,6 @@
             "all", "legs", "legs-no-coxa", "tarsi", "none", or a list of
             body names. By default "legs".
         """
-        from time import time
-
-        st = time()
         if sim_params is None:
             sim_params = MuJoCoParameters()
         if arena is None:
@@ -343,6 +340,7 @@
         self.last_tarsalseg_names = [
             f"{side}{pos}Tarsus5" for side in "LR" for pos in "FMH"
         ]
+
         if self.sim_params.draw_contacts and "cv2" not in sys.modules:
             logging.warning(
                 "Overriding `draw_contacts` to False because OpenCV is required "
@@ -496,16 +494,6 @@
         )
         # Those need to be in the same order as the adhesion sensor
         # (due to comparison with the last adhesion_signal)
-<<<<<<< HEAD
-        self.adhesion_bodies_with_contact_sensors = np.array(
-            [
-                i
-                for adhesion_actuator in self.adhesion_actuators
-                for i, contact_sensor in enumerate(self.contact_sensor_placements)
-                if contact_sensor + "_adhesion" in "Animat/" + adhesion_actuator.name
-            ]
-        )
-=======
         adhesion_sensor_indices = []
         for adhesion_actuator in self.adhesion_actuators:
             for index, contact_sensor in enumerate(self.contact_sensor_placements):
@@ -513,7 +501,6 @@
                     adhesion_sensor_indices.append(index)
         self.adhesion_bodies_with_contact_sensors = np.array(adhesion_sensor_indices)
 
->>>>>>> 3b22278e
         # Set up physics and apply ad hoc changes to gravity, stiffness, and friction
         self.physics = mjcf.Physics.from_mjcf_model(self.arena_root)
         self.adhesion_actuator_geomid = np.array(
@@ -566,8 +553,7 @@
                 width=width,
                 height=height,
             )
-
-            self.decompose_colors = [[255, 0, 0], [0, 255, 0], [0, 0, 255]]
+        self.decompose_colors = [[255, 0, 0], [0, 255, 0], [0, 0, 255]]
 
     def _configure_eyes(self):
         for name in ["LEye_cam", "REye_cam"]:
